#!/usr/bin/env python3
# Description: Builds an LLVM toolchain suitable for kernel development

import argparse
import datetime
import glob
import pathlib
import os
import subprocess
import shutil
import textwrap
import time
import utils

# This is a known good revision of LLVM for building the kernel
# To bump this, run 'PATH_OVERRIDE=<path_to_updated_toolchain>/bin kernel/build.sh --allyesconfig'
GOOD_REVISION = '957b9cdd2692178b9635cbbbcb94e78a5bc24473'


class Directories:
    def __init__(self, build_folder, install_folder, root_folder):
        self.build_folder = build_folder
        self.install_folder = install_folder
        self.root_folder = root_folder


class EnvVars:
    def __init__(self, cc, cxx, ld):
        self.cc = cc
        self.cxx = cxx
        self.ld = ld


def clang_version(cc, root_folder):
    """
    Returns Clang's version as an integer
    :param cc: The compiler to check the version of
    :param root_folder: Top of the script folder
    :return: an int denoting the version of the given compiler
    """
    command = [root_folder.joinpath("clang-version.sh").as_posix(), cc]
    return int(subprocess.check_output(command).decode())


def parse_parameters(root_folder):
    """
    Parses parameters passed to the script into options
    :param root_folder: The directory where the script is being invoked from
    :return: A 'Namespace' object with all the options parsed from supplied parameters
    """
    parser = argparse.ArgumentParser(
        formatter_class=argparse.RawTextHelpFormatter)
    parser.add_argument("--assertions",
                        help=textwrap.dedent("""\
                        In a release configuration, assertions are not enabled. Assertions can help catch
                        issues when compiling but it will increase compile times by 15-20%%.

                        """),
                        action="store_true")
    parser.add_argument("-b",
                        "--branch",
                        help=textwrap.dedent("""\
                        By default, the script builds the master branch (tip of tree) of LLVM. If you would
                        like to build an older branch, use this parameter. This may be helpful in tracking
                        down an older bug to properly bisect. This value is just passed along to 'git checkout'
                        so it can be a branch name, tag name, or hash.

                        """),
                        type=str,
                        default="master")
    parser.add_argument("-B",
                        "--build-folder",
                        help=textwrap.dedent("""\
                        By default, the script will create a "build" folder in the same folder as this script,
                        then an "llvm" folder within that one and build the files there. If you would like
                        that done somewhere else, pass it to this parameter. This can either be an absolute
                        or relative path.

                        """),
                        type=str,
                        default=os.path.join(root_folder.as_posix(), "build",
                                             "llvm"))
    parser.add_argument("--build-stage1-only",
                        help=textwrap.dedent("""\
                        By default, the script does a multi-stage build: it builds a more lightweight version of
                        LLVM first (stage 1) then uses that build to build the full toolchain (stage 2). This
                        is also known as bootstrapping.

                        This option avoids that, building the first stage as if it were the final stage. Note,
                        this does not install the first stage only toolchain by default to avoid overwritting an
                        installed mutlt-stage LLVM toolchain; this option is more intended for quick testing
                        and verification of issues and not regular use. However, if your system is slow or can't
                        handle 2+ stage builds, you may need this flag. If you would like to install a toolchain
                        built with this flag, see '--install-stage1-only' below.

                        """),
                        action="store_true")
    parser.add_argument("--build-type",
                        metavar='BUILD_TYPE',
                        help=textwrap.dedent("""\
                        By default, the script does a Release build; Debug may be useful for tracking down
                        particularly nasty bugs.

                        See https://llvm.org/docs/GettingStarted.html#compiling-the-llvm-suite-source-code for
                        more information.

                        """),
                        type=str,
                        choices=['Release', 'Debug', 'RelWithDebInfo', 'MinSizeRel'],
                        default="Release")
    parser.add_argument("--check-targets",
                        help=textwrap.dedent("""\
                        By default, no testing is run on the toolchain. If you would like to run unit/regression
                        tests, use this parameter to specify a list of check targets to run with ninja. Common
                        ones include check-llvm, check-clang, and check-lld.

                        The values passed to this parameter will be automatically concatenated with 'check-'.

                        Example: '--check-targets clang llvm' will make ninja invokve 'check-clang' and 'check-llvm'.

                        """),
                        nargs="+")
    parser.add_argument("--clang-vendor",
                        help=textwrap.dedent("""\
                        Add this value to the clang version string (like "Apple clang version..." or
                        "Android clang version..."). Useful when reverting or applying patches on top
                        of upstream clang to differentiate a toolchain built with this script from
                        upstream clang or to distinguish a toolchain built with this script from the
                        system's clang. Defaults to ClangBuiltLinux.

                        """),
                        type=str,
                        default="ClangBuiltLinux")
    parser.add_argument("-i",
                        "--incremental",
                        help=textwrap.dedent("""\
                        By default, the script removes all build artifacts from previous compiles. This
                        prevents that, allowing for dirty builds and faster compiles.

                        """),
                        action="store_true")
    parser.add_argument("-I",
                        "--install-folder",
                        help=textwrap.dedent("""\
                        By default, the script will create an "install" folder in the same folder as this script
                        and install the LLVM toolchain there. If you'd like to have it installed somewhere
                        else, pass it to this parameter. This can either be an absolute or relative path.

                        """),
                        type=str,
                        default=os.path.join(root_folder.as_posix(),
                                             "install"))
    parser.add_argument("--install-stage1-only",
                        help=textwrap.dedent("""\
                        When doing a stage 1 only build with '--build-stage1-only', install the toolchain to
                        the value of INSTALL_FOLDER.

                        """),
                        action="store_true")
    parser.add_argument("--lto",
                        metavar="LTO_TYPE",
                        help=textwrap.dedent("""\
                        Build the final compiler with either full LTO (full) or ThinLTO (thin), which can
                        improve compile time performance.

                        See the two links below for more information.

                        https://llvm.org/docs/LinkTimeOptimization.html
                        https://clang.llvm.org/docs/ThinLTO.html

                        """),
                        type=str,
                        choices=['full', 'thin'])
    parser.add_argument("-m",
                        "--march",
                        metavar="ARCH",
                        help=textwrap.dedent("""\
                        Add -march=ARCH and -mtune=ARCH to CFLAGS to further optimize the toolchain for the
                        target host processor.

                        """),
                        type=str)
    parser.add_argument("-n",
                        "--no-update",
                        help=textwrap.dedent("""\
                        By default, the script always updates the LLVM repo before building. This prevents
                        that, which can be helpful during something like bisecting or manually managing the
                        repo to pin it to a particular revision.

                        """),
                        action="store_true")
    parser.add_argument("--no-ccache",
                        help=textwrap.dedent("""\
                        Don't enable LLVM_CCACHE_BUILD. Useful for benchmarking clean builds.

                        """),
                        action="store_true")
    parser.add_argument("-s",
                        "--shallow-clone",
                        help=textwrap.dedent("""\
                        Only fetch the required objects and omit history when cloning the LLVM repo. This
                        speeds up the initial clone, but may break updating to later revisions and thus
                        necessitate a re-clone in the future.

                        """),
                        action="store_true")
    parser.add_argument("-p",
                        "--projects",
                        help=textwrap.dedent("""\
                        Currently, the script only enables the clang, compiler-rt, and lld folders in LLVM. If
                        you would like to override this, you can use this parameter and supply a list that is
                        supported by LLVM_ENABLE_PROJECTS.

                        See step #5 here: https://llvm.org/docs/GettingStarted.html#getting-started-quickly-a-summary

                        Example: -p \"clang;lld;libcxx\"

                        """),
                        type=str,
                        default="clang;lld;compiler-rt")
    parser.add_argument("--pgo",
                        help=textwrap.dedent("""\
                        Build the final compiler with PGO, which can improve compile time performance.

                        See https://llvm.org/docs/HowToBuildWithPGO.html for more information.

                        """),
                        action="store_true")
    parser.add_argument("-t",
                        "--targets",
                        help=textwrap.dedent("""\
                        LLVM is multitargeted by default. Currently, this script only enables the arm32, aarch64,
                        mips, powerpc, and x86 backends because that's what the Linux kernel is currently concerned
                        with. If you would like to override this, you can use this parameter and supply a list that is
                        supported by LLVM_TARGETS_TO_BUILD: https://llvm.org/docs/CMake.html#llvm-specific-variables

                        Example: -t "AArch64;X86"

                        """),
                        type=str,
                        default="AArch64;ARM;Mips;PowerPC;X86")
    parser.add_argument("--use-good-revision",
                        help=textwrap.dedent("""\
                        By default, the script updates LLVM to the latest tip of tree revision, which may at times be
                        broken or not work right. With this option, it will checkout a known good revision of LLVM
                        that builds and works properly. If you use this option often, please remember to update the
                        script as the known good revision will change.

                        """),
                        action="store_true")
    return parser.parse_args()


def linker_test(cc, ld):
    """
    Test to see if the supplied ld value will work with cc -fuse=ld
    :param cc: A working C compiler to compile the test program
    :param ld: A linker to test -fuse=ld against
    :return: 0 if the linker supports -fuse=ld, 1 otherwise
    """
    echo = subprocess.Popen(['echo', 'int main() { return 0; }'],
                            stdout=subprocess.PIPE)
    return subprocess.run(
        [cc, '-fuse-ld=' + ld, '-o', '/dev/null', '-x', 'c', '-'],
        stdin=echo.stdout,
        stderr=subprocess.DEVNULL).returncode


def versioned_binaries(binary_name):
    """
    Returns a list of versioned binaries that may be used on Debian/Ubuntu
    :param binary_name: The name of the binary that we're checking for
    :return: List of versioned binaries
    """

    # There might be clang-6 to clang-10
    return ['%s-%s' % (binary_name, i) for i in range(10, 5, -1)]


def check_cc_ld_variables(root_folder):
    """
    Sets the cc, cxx, and ld variables, which will be passed to cmake
    :return: A tuple of valid cc, cxx, ld values that can be used to compile LLVM
    """
    utils.print_header("Checking CC and LD")
    cc, linker, ld = None, None, None
    # If the user specified a C compiler, get its full path
    if 'CC' in os.environ:
        cc = shutil.which(os.environ['CC'])
    # Otherwise, try to find one
    else:
        possible_compilers = versioned_binaries("clang") + ['clang', 'gcc']
        for compiler in possible_compilers:
            cc = shutil.which(compiler)
            if cc is not None:
                break
        if cc is None:
            raise RuntimeError(
                "Neither gcc nor clang could be found on your system!")

    # Evaluate if CC is a symlink. Certain packages of clang (like from
    # apt.llvm.org) symlink the clang++ binary to clang++-<version> in
    # /usr/bin, which then points to something like /usr/lib/llvm-<version/bin.
    # This won't be found by the dumb logic below and trying to parse and figure
    # out a heuristic for that is a lot more effort than just going into the
    # folder that clang is actually installed in and getting clang++ from there.
    cc = os.path.realpath(cc)
    cc_folder = os.path.dirname(cc)

    # If the user specified a C++ compiler, get its full path
    if 'CXX' in os.environ:
        cxx = shutil.which(os.environ['CXX'])
    # Otherwise, use the one where CC is
    else:
        if "clang" in cc:
            cxx = "clang++"
        else:
            cxx = "g++"
        cxx = shutil.which(cxx, path=cc_folder + ":" + os.environ['PATH'])
    cxx = cxx.strip()

    # If the user specified a linker
    if 'LD' in os.environ:
        # evaluate its full path with clang to avoid weird issues and check to
        # see if it will work with '-fuse-ld', which is what cmake will do. Doing
        # it now prevents a hard error later.
        ld = os.environ['LD']
        if "clang" in cc and clang_version(cc, root_folder) >= 30900:
            ld = shutil.which(ld)
        if linker_test(cc, ld):
            print("LD won't work with " + cc +
                  ", saving you from yourself by ignoring LD value")
            ld = None
    # If the user didn't specify a linker
    else:
        # and we're using clang, try to find the fastest one
        if "clang" in cc:
            possible_linkers = versioned_binaries("lld") + [
                'lld', 'gold', 'bfd'
            ]
            for linker in possible_linkers:
                # We want to find lld wherever the clang we are using is located
                ld = shutil.which("ld." + linker,
                                  path=cc_folder + ":" + os.environ['PATH'])
                if ld is not None:
                    break
            # If clang is older than 3.9, it won't accept absolute paths so we
            # need to just pass it the name (and modify PATH so that it is found properly)
            # https://github.com/llvm/llvm-project/commit/e43b7413597d8102a4412f9de41102e55f4f2ec9
            if clang_version(cc, root_folder) < 30900:
                os.environ['PATH'] = cc_folder + ":" + os.environ['PATH']
                ld = linker
        # and we're using gcc, try to use gold
        else:
            ld = "gold"
            if linker_test(cc, ld):
                ld = None

    # Print what binaries we are using to compile/link with so the user can
    # decide if that is proper or not
    print("CC: " + cc)
    print("CXX: " + cxx)
    if ld is not None:
        ld = ld.strip()
        ld_to_print = shutil.which("ld." + ld)
        if ld_to_print is None:
            ld_to_print = shutil.which(ld)
        print("LD: " + ld_to_print)

    return cc, cxx, ld


def check_dependencies():
    """
    Makes sure that the base dependencies of cmake, curl, git, and ninja are installed
    """
    utils.print_header("Checking dependencies")
    required_commands = ["cmake", "curl", "git", "ninja"]
    for command in required_commands:
        output = shutil.which(command)
        if output is None:
            raise RuntimeError(command +
                               " could not be found, please install it!")
        print(output)


def fetch_llvm_binutils(root_folder, update, ref, shallow=False):
    """
    Download llvm and binutils or update them if they exist
    :param root_folder: Working directory
    :param update: Boolean indicating whether sources need to be updated or not
    :param ref: The ref to checkout the monorepo to
    """
    p = root_folder.joinpath("llvm-project")
    cwd = p.as_posix()
    if p.is_dir():
        if update:
            utils.print_header("Updating LLVM")
            subprocess.run(["git", "fetch", "origin"], check=True, cwd=cwd)
            subprocess.run(["git", "checkout", ref], check=True, cwd=cwd)
            local_ref = None
            try:
                local_ref = subprocess.check_output(
                    ["git", "symbolic-ref", "-q", "HEAD"],
                    cwd=cwd).decode("utf-8")
            except subprocess.CalledProcessError:
                # This is thrown when we're on a revision that cannot be mapped to a symbolic reference, like a tag
                # or a git hash. Swallow and move on with the rest of our business.
                pass
            if local_ref and local_ref.startswith("refs/heads/"):
                # This is a branch, pull from remote
                subprocess.run([
                    "git", "pull", "--rebase", "origin",
                    local_ref.strip().replace("refs/heads/", "")
                ],
                               check=True,
                               cwd=cwd)
    else:
        extra_args = ("--depth", "1") if shallow else ()
        utils.print_header("Downloading LLVM")
        subprocess.run([
<<<<<<< HEAD
            "git", "clone", "-b", ref, *extra_args, "git://github.com/llvm/llvm-project",
=======
            "git", "clone", "git://github.com/llvm/llvm-project",
>>>>>>> 439c648a
            p.as_posix()
        ],
                       check=True)
        subprocess.run(["git", "checkout", ref], check=True, cwd=cwd)

    # One might wonder why we are downloading binutils in an LLVM build script :)
    # We need it for the LLVMgold plugin, which can be used for LTO with ld.gold,
    # which at the time of writing this, is how the Google Pixel 3 kernel is built
    # and linked.
    utils.download_binutils(root_folder)


def cleanup(build_folder, incremental):
    """
    Clean up and create the build folder
    :param build_folder: The build directory
    :param incremental: Whether the build is incremental or not.
    :return:
    """
    if not incremental and build_folder.is_dir():
        shutil.rmtree(build_folder.as_posix())
    build_folder.mkdir(parents=True, exist_ok=True)


def get_final_stage(args):
    """
    Gets the final stage number, which depends on PGO or a stage one only build
    :param args: The args variable generated by parse_parameters
    :return: The final stage number
    """
    if args.build_stage1_only:
        return 1
    elif args.pgo:
        return 3
    else:
        return 2


def should_install_toolchain(args, stage):
    """
    Returns true if the just built toolchain should be installed
    :param args: The args variable generated by parse_parameters
    :param stage: What stage we are at
    :return: True when the toolchain should be installed; see function comments for more details
    """
    # We shouldn't install the toolchain if we are not on the final stage
    if stage != get_final_stage(args):
        return False

    # We shouldn't install the toolchain if the user is only building stage 1 build
    # and they didn't explicitly request an install
    if args.build_stage1_only and not args.install_stage1_only:
        return False

    # Otherwise, we should install the toolchain to the install folder
    return True


def bootstrap_stage(args, stage):
    """
    Returns true if we are doing a multistage build and on stage 1
    :param args: The args variable generated by parse_parameters
    :param stage: What stage we are at
    :return: True if doing a multistage build  and on stage 1, false if not
    """
    return not args.build_stage1_only and stage == 1


def instrumented_stage(args, stage):
    """
    Returns true if we are using PGO and on stage 2
    :param args: The args variable generated by parse_parameters
    :param stage: What stage we are at
    :return: True if using PGO and on stage 2, false if not
    """
    return args.pgo and stage == 2


def base_cmake_defines(dirs):
    """
    Generate base cmake defines, which will always be present, regardless of
    user input and stage
    :param dirs: An instance of the Directories class with the paths to use
    :return: A set of defines
    """
    # yapf: disable
    defines = {
        # Objective-C Automatic Reference Counting (we don't use Objective-C)
        # https://clang.llvm.org/docs/AutomaticReferenceCounting.html
        'CLANG_ENABLE_ARCMT': 'OFF',
        # We don't (currently) use the static analyzer and it saves cycles
        # according to Chromium OS:
        # https://crrev.com/44702077cc9b5185fc21e99485ee4f0507722f82
        'CLANG_ENABLE_STATIC_ANALYZER': 'OFF',
        # We don't use the plugin system and it will remove unused symbols:
        # https://crbug.com/917404
        'CLANG_PLUGIN_SUPPORT': 'OFF',
	# Include polyhedral optimization support
	'LINK_POLLY_INTO_TOOLS': 'ON',
        # For LLVMgold.so, which is used for LTO with ld.gold
        'LLVM_BINUTILS_INCDIR': dirs.root_folder.joinpath(utils.current_binutils(), "include").as_posix(),
        # Don't build bindings; they are for other languages that the kernel does not use
        'LLVM_ENABLE_BINDINGS': 'OFF',
        # We need to enable LLVM plugin support so that LLVMgold.so is loadable
        'LLVM_ENABLE_PLUGINS': 'ON',
        # Don't build Ocaml documentation
        'LLVM_ENABLE_OCAMLDOC': 'OFF',
        # Removes system dependency on terminfo and almost every major clang provider turns this off
        'LLVM_ENABLE_TERMINFO': 'OFF',
        # Don't build clang-tools-extras to cut down on build targets (about 400 files or so)
        'LLVM_EXTERNAL_CLANG_TOOLS_EXTRA_SOURCE_DIR': '',
        # Don't include documentation build targets because it is available on the web
        'LLVM_INCLUDE_DOCS': 'OFF',
        # Don't include example build targets to save on cmake cycles
        'LLVM_INCLUDE_EXAMPLES': 'OFF',

    }
    # yapf: enable

    return defines


def get_stage1_binary(binary, dirs):
    """
    Generate a path from the stage 1 bin directory for the requested binary
    :param binary: Name of the binary
    :param dirs: An instance of the Directories class with the paths to use
    :return: A path suitable for a cmake define
    """
    return dirs.build_folder.joinpath("stage1", "bin", binary).as_posix()


def cc_ld_cmake_defines(dirs, env_vars, stage):
    """
    Generate compiler and linker cmake defines, which change depending on what
    stage we are at
    :param dirs: An instance of the Directories class with the paths to use
    :param env_vars: An instance of the EnvVars class with the compilers/linker to use
    :param stage: What stage we are at
    :return: A set of defines
    """
    defines = {}

    if stage == 1:
        ar = None
        cc = env_vars.cc
        clang_tblgen = None
        cxx = env_vars.cxx
        ld = env_vars.ld
        llvm_tblgen = None
        ranlib = None
    else:
        ar = get_stage1_binary("llvm-ar", dirs)
        cc = get_stage1_binary("clang", dirs)
        clang_tblgen = get_stage1_binary("clang-tblgen", dirs)
        cxx = get_stage1_binary("clang++", dirs)
        ld = get_stage1_binary("ld.lld", dirs)
        llvm_tblgen = get_stage1_binary("llvm-tblgen", dirs)
        ranlib = get_stage1_binary("llvm-ranlib", dirs)

    # Use llvm-ar for stage 2+ builds to avoid errors with bfd plugin
    # bfd plugin: LLVM gold plugin has failed to create LTO module: Unknown attribute kind (60) (Producer: 'LLVM9.0.0svn' Reader: 'LLVM 8.0.0')
    if ar:
        defines['CMAKE_AR'] = ar

    # The C compiler to use
    defines['CMAKE_C_COMPILER'] = cc

    if clang_tblgen:
        defines['CLANG_TABLEGEN'] = clang_tblgen

    # The C++ compiler to use
    defines['CMAKE_CXX_COMPILER'] = cxx

    # If we have a linker, use it
    if ld:
        defines['LLVM_USE_LINKER'] = ld

    if llvm_tblgen:
        defines['LLVM_TABLEGEN'] = llvm_tblgen

    # Use llvm-ranlib for stage 2+ builds
    if ranlib:
        defines['CMAKE_RANLIB'] = ranlib

    return defines


def project_target_cmake_defines(args, stage):
    """
    Generate project and target cmake defines, which change depending on what
    stage we are at
    :param args: The args variable generated by parse_parameters
    :param stage: What stage we are at
    :return: A set of defines
    """
    defines = {}

    if bootstrap_stage(args, stage):
        projects = "clang;lld"
        if args.pgo:
            projects += ';compiler-rt'
        targets = "host"
    else:
        if instrumented_stage(args, stage):
            projects = "clang;lld"
        else:
            projects = args.projects
        targets = args.targets

    # The projects to build
    defines['LLVM_ENABLE_PROJECTS'] = projects

    # The architectures to build backends for
    defines['LLVM_TARGETS_TO_BUILD'] = targets

    if "compiler-rt" in projects:
        # Don't build libfuzzer when compiler-rt is enabled, it invokes cmake again and we don't use it
        defines['COMPILER_RT_BUILD_LIBFUZZER'] = 'OFF'
        # We only use compiler-rt for the sanitizers, disable some extra stuff we don't need
        # Chromium OS also does this: https://crrev.com/c/1629950
        defines['COMPILER_RT_BUILD_BUILTINS'] = 'OFF'
        defines['COMPILER_RT_BUILD_CRT'] = 'OFF'
        defines['COMPILER_RT_BUILD_XRAY'] = 'OFF'
        # We don't need the sanitizers for the stage 1 bootstrap
        if bootstrap_stage(args, stage):
            defines['COMPILER_RT_BUILD_SANITIZERS'] = 'OFF'

    return defines


def stage_specific_cmake_defines(args, dirs, stage):
    """
    Generate other stage specific defines
    :param args: The args variable generated by parse_parameters
    :param dirs: An instance of the Directories class with the paths to use
    :param stage: What stage we are at
    :return: A set of defines
    """
    defines = {}

    # Use ccache for the stage 1 build as it will usually be done with a consistent
    # compiler and won't need a full rebuild very often
    if stage == 1 and not args.no_ccache and shutil.which("ccache"):
        defines['LLVM_CCACHE_BUILD'] = 'ON'

    if bootstrap_stage(args, stage):
        # Based on clang/cmake/caches/Apple-stage1.cmake
        defines['CMAKE_BUILD_TYPE'] = 'Release'
        defines['LLVM_ENABLE_BACKTRACES'] = 'OFF'
        defines['LLVM_ENABLE_WARNINGS'] = 'OFF'
        defines['LLVM_INCLUDE_TESTS'] = 'OFF'
        defines['LLVM_INCLUDE_UTILS'] = 'OFF'
    else:
        # https://llvm.org/docs/CMake.html#frequently-used-cmake-variables
        defines['CMAKE_BUILD_TYPE'] = args.build_type

        # We don't care about warnings if we are building a release build
        if args.build_type == "Release":
            defines['LLVM_ENABLE_WARNINGS'] = 'OFF'

        # Build with assertions enabled if requested (will slow down compilation
        # so it is not on by default)
        if args.assertions:
            defines['LLVM_ENABLE_ASSERTIONS'] = 'ON'

        # Where the toolchain should be installed
        defines['CMAKE_INSTALL_PREFIX'] = dirs.install_folder.as_posix()

        # Build with instrumentation if we are using PGO and on stage 2
        if instrumented_stage(args, stage):
            defines['LLVM_BUILD_INSTRUMENTED'] = 'IR'
            defines['LLVM_BUILD_RUNTIME'] = 'OFF'

        # If we are at the final stage, use PGO/Thin LTO if requested
        if stage == get_final_stage(args):
            if args.pgo:
                defines['LLVM_PROFDATA_FILE'] = dirs.build_folder.joinpath(
                    "profdata.prof").as_posix()
            if args.lto:
                defines['LLVM_ENABLE_LTO'] = args.lto.capitalize()

    return defines


def build_cmake_defines(args, dirs, env_vars, stage):
    """
    Generate cmake defines
    :param args: The args variable generated by parse_parameters
    :param dirs: An instance of the Directories class with the paths to use
    :param env_vars: An instance of the EnvVars class with the compilers/linker to use
    :param stage: What stage we are at
    :return: A set of defines
    """

    # Get base defines, which don't depend on any user inputs
    defines = base_cmake_defines(dirs)

    # Add compiler/linker defines, which change based on stage
    defines.update(cc_ld_cmake_defines(dirs, env_vars, stage))

    # Add project and target defines, which change based on stage
    defines.update(project_target_cmake_defines(args, stage))

    # Add other stage specific defines
    defines.update(stage_specific_cmake_defines(args, dirs, stage))

    # Add {-march,-mtune} flags if the user wants them
    if args.march:
        defines['CMAKE_C_FLAGS'] = '-march=%s -mtune=%s' % (args.march,
                                                            args.march)
        defines['CMAKE_CXX_FLAGS'] = '-march=%s -mtune=%s' % (args.march,
                                                              args.march)

    # Add the vendor string if necessary
    if args.clang_vendor:
        defines['CLANG_VENDOR'] = args.clang_vendor

    return defines


def invoke_cmake(args, dirs, env_vars, stage):
    """
    Invoke cmake to generate the build files
    :param args: The args variable generated by parse_parameters
    :param dirs: An instance of the Directories class with the paths to use
    :param env_vars: An instance of the EnvVars class with the compilers/linker to use
    :param stage: What stage we are at
    :return:
    """
    # Add the defines, point them to our build folder, and invoke cmake
    cmake = ['cmake', '-G', 'Ninja', '-Wno-dev']
    defines = build_cmake_defines(args, dirs, env_vars, stage)
    for key in defines:
        newdef = '-D' + key + '=' + defines[key]
        cmake += [newdef]
    cmake += [dirs.root_folder.joinpath("llvm-project", "llvm").as_posix()]

    cwd = dirs.build_folder.joinpath("stage%d" % stage).as_posix()

    utils.print_header("Configuring LLVM stage %d" % stage)

    subprocess.run(cmake, check=True, cwd=cwd)


def print_install_info(install_folder):
    """
    Prints out where the LLVM toolchain is installed and how to add to PATH
    :param install_folder: Where the LLVM toolchain is installed
    :return:
    """
    bin_folder = install_folder.joinpath("bin").as_posix()
    print("\nLLVM toolchain installed to: %s" % install_folder.as_posix())
    print("\nTo use, either run:\n")
    print("    $ export PATH=%s:${PATH}\n" % bin_folder)
    print("or add:\n")
    print("    PATH=%s:${PATH}\n" % bin_folder)
    print("to the command you want to use this toolchain.\n")


def invoke_ninja(args, dirs, stage):
    """
    Invoke ninja to run the actual build
    :param args: The args variable generated by parse_parameters
    :param dirs: An instance of the Directories class with the paths to use
    :param stage: The current stage we're building
    :return:
    """
    utils.print_header("Building LLVM stage %d" % stage)

    build_folder = dirs.build_folder.joinpath("stage%d" % stage)

    install_folder = None
    if should_install_toolchain(args, stage):
        install_folder = dirs.install_folder
    elif stage == 1 and args.build_stage1_only and not args.install_stage1_only:
        install_folder = build_folder

    build_folder = build_folder.as_posix()

    time_started = time.time()

    subprocess.run('ninja', check=True, cwd=build_folder)

    if args.check_targets and stage == get_final_stage(args):
        subprocess.run(['ninja'] +
                       ['check-%s' % s for s in args.check_targets],
                       check=True,
                       cwd=build_folder)

    print()
    print("LLVM build duration: " +
          str(datetime.timedelta(seconds=int(time.time() - time_started))))

    if should_install_toolchain(args, stage):
        subprocess.run(['ninja', 'install'],
                       check=True,
                       cwd=build_folder,
                       stdout=subprocess.DEVNULL,
                       stderr=subprocess.DEVNULL)

        utils.create_gitignore(install_folder)

    if install_folder is not None:
        print_install_info(install_folder)


def generate_pgo_profiles(args, dirs):
    """
    Build a set of kernels across a few architectures to generate PGO profiles
    :param args: The args variable generated by parse_parameters
    :param dirs: An instance of the Directories class with the paths to use
    :return:
    """

    utils.print_header("Building PGO profiles")

    # Run kernel/build.sh
    subprocess.run([
        dirs.root_folder.joinpath("kernel", "build.sh"), '-b',
        dirs.build_folder, '-t', args.targets
    ],
                   check=True,
                   cwd=dirs.build_folder.as_posix())

    # Combine profiles
    subprocess.run([
        dirs.build_folder.joinpath("stage1", "bin", "llvm-profdata"), "merge",
        "-output=%s" % dirs.build_folder.joinpath("profdata.prof").as_posix()
    ] + glob.glob(
        dirs.build_folder.joinpath("stage2", "profiles",
                                   "*.profraw").as_posix()),
                   check=True)


def do_multistage_build(args, dirs, env_vars):
    stages = [1]

    if not args.build_stage1_only:
        stages += [2]
        if args.pgo:
            stages += [3]

    for stage in stages:
        dirs.build_folder.joinpath("stage%d" % stage).mkdir(parents=True,
                                                            exist_ok=True)
        invoke_cmake(args, dirs, env_vars, stage)
        invoke_ninja(args, dirs, stage)
        # Build profiles after stage 2 when using PGO
        if instrumented_stage(args, stage):
            generate_pgo_profiles(args, dirs)


def main():
    root_folder = pathlib.Path(__file__).resolve().parent

    args = parse_parameters(root_folder)

    build_folder = pathlib.Path(args.build_folder)
    if not build_folder.is_absolute():
        build_folder = root_folder.joinpath(build_folder)

    install_folder = pathlib.Path(args.install_folder)
    if not install_folder.is_absolute():
        install_folder = root_folder.joinpath(install_folder)

    env_vars = EnvVars(*check_cc_ld_variables(root_folder))
    check_dependencies()
    if args.use_good_revision:
        ref = GOOD_REVISION
    else:
        ref = args.branch
    fetch_llvm_binutils(root_folder, not args.no_update, ref, args.shallow_clone)
    cleanup(build_folder, args.incremental)
    dirs = Directories(build_folder, install_folder, root_folder)
    do_multistage_build(args, dirs, env_vars)


if __name__ == '__main__':
    main()<|MERGE_RESOLUTION|>--- conflicted
+++ resolved
@@ -419,11 +419,7 @@
         extra_args = ("--depth", "1") if shallow else ()
         utils.print_header("Downloading LLVM")
         subprocess.run([
-<<<<<<< HEAD
-            "git", "clone", "-b", ref, *extra_args, "git://github.com/llvm/llvm-project",
-=======
-            "git", "clone", "git://github.com/llvm/llvm-project",
->>>>>>> 439c648a
+            "git", "clone", *extra_args, "git://github.com/llvm/llvm-project",
             p.as_posix()
         ],
                        check=True)

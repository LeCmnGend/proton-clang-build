#!/usr/bin/env python3
# Description: Builds an LLVM toolchain suitable for kernel development

import argparse
import datetime
import glob
import pathlib
import os
import subprocess
import shutil
import textwrap
import time
import utils

# This is a known good revision of LLVM for building the kernel
# To bump this, run 'PATH_OVERRIDE=<path_to_updated_toolchain>/bin kernel/build.sh --allyesconfig'
GOOD_REVISION = '9aeab53eba0a63829a7f6f8ba878a257530a2dd7'


class Directories:
    def __init__(self, build_folder, install_folder, root_folder):
        self.build_folder = build_folder
        self.install_folder = install_folder
        self.root_folder = root_folder


class EnvVars:
    def __init__(self, cc, cxx, ld):
        self.cc = cc
        self.cxx = cxx
        self.ld = ld


def clang_version(cc, root_folder):
    """
    Returns Clang's version as an integer
    :param cc: The compiler to check the version of
    :param root_folder: Top of the script folder
    :return: an int denoting the version of the given compiler
    """
    command = [root_folder.joinpath("clang-version.sh").as_posix(), cc]
    return int(subprocess.check_output(command).decode())


def parse_parameters(root_folder):
    """
    Parses parameters passed to the script into options
    :param root_folder: The directory where the script is being invoked from
    :return: A 'Namespace' object with all the options parsed from supplied parameters
    """
    parser = argparse.ArgumentParser(
        formatter_class=argparse.RawTextHelpFormatter)
    parser.add_argument("--assertions",
                        help=textwrap.dedent("""\
                        In a release configuration, assertions are not enabled. Assertions can help catch
                        issues when compiling but it will increase compile times by 15-20%%.

                        """),
                        action="store_true")
    parser.add_argument("-b",
                        "--branch",
                        help=textwrap.dedent("""\
                        By default, the script builds the master branch (tip of tree) of LLVM. If you would
                        like to build an older branch, use this parameter. This may be helpful in tracking
                        down an older bug to properly bisect. This value is just passed along to 'git checkout'
                        so it can be a branch name, tag name, or hash.

                        """),
                        type=str,
                        default="master")
    parser.add_argument("-B",
                        "--build-folder",
                        help=textwrap.dedent("""\
                        By default, the script will create a "build" folder in the same folder as this script,
                        then an "llvm" folder within that one and build the files there. If you would like
                        that done somewhere else, pass it to this parameter. This can either be an absolute
                        or relative path.

                        """),
                        type=str,
                        default=os.path.join(root_folder.as_posix(), "build",
                                             "llvm"))
    parser.add_argument("--build-stage1-only",
                        help=textwrap.dedent("""\
                        By default, the script does a multi-stage build: it builds a more lightweight version of
                        LLVM first (stage 1) then uses that build to build the full toolchain (stage 2). This
                        is also known as bootstrapping.

                        This option avoids that, building the first stage as if it were the final stage. Note,
                        this does not install the first stage only toolchain by default to avoid overwritting an
                        installed mutlt-stage LLVM toolchain; this option is more intended for quick testing
                        and verification of issues and not regular use. However, if your system is slow or can't
                        handle 2+ stage builds, you may need this flag. If you would like to install a toolchain
                        built with this flag, see '--install-stage1-only' below.

                        """),
                        action="store_true")
    parser.add_argument("--build-type",
                        metavar='BUILD_TYPE',
                        help=textwrap.dedent("""\
                        By default, the script does a Release build; Debug may be useful for tracking down
                        particularly nasty bugs.

                        See https://llvm.org/docs/GettingStarted.html#compiling-the-llvm-suite-source-code for
                        more information.

                        """),
                        type=str,
                        choices=['Release', 'Debug', 'RelWithDebInfo', 'MinSizeRel'],
                        default="Release")
    parser.add_argument("--check-targets",
                        help=textwrap.dedent("""\
                        By default, no testing is run on the toolchain. If you would like to run unit/regression
                        tests, use this parameter to specify a list of check targets to run with ninja. Common
                        ones include check-llvm, check-clang, and check-lld.

                        The values passed to this parameter will be automatically concatenated with 'check-'.

                        Example: '--check-targets clang llvm' will make ninja invokve 'check-clang' and 'check-llvm'.

                        """),
                        nargs="+")
    parser.add_argument("--clang-vendor",
                        help=textwrap.dedent("""\
                        Add this value to the clang version string (like "Apple clang version..." or
                        "Android clang version..."). Useful when reverting or applying patches on top
                        of upstream clang to differentiate a toolchain built with this script from
                        upstream clang or to distinguish a toolchain built with this script from the
                        system's clang. Defaults to ClangBuiltLinux.

                        """),
                        type=str,
                        default="ClangBuiltLinux")
    parser.add_argument("-i",
                        "--incremental",
                        help=textwrap.dedent("""\
                        By default, the script removes all build artifacts from previous compiles. This
                        prevents that, allowing for dirty builds and faster compiles.

                        """),
                        action="store_true")
    parser.add_argument("-I",
                        "--install-folder",
                        help=textwrap.dedent("""\
                        By default, the script will create an "install" folder in the same folder as this script
                        and install the LLVM toolchain there. If you'd like to have it installed somewhere
                        else, pass it to this parameter. This can either be an absolute or relative path.

                        """),
                        type=str,
                        default=os.path.join(root_folder.as_posix(),
                                             "install"))
    parser.add_argument("--install-stage1-only",
                        help=textwrap.dedent("""\
                        When doing a stage 1 only build with '--build-stage1-only', install the toolchain to
                        the value of INSTALL_FOLDER.

                        """),
                        action="store_true")
    parser.add_argument("--lto",
                        metavar="LTO_TYPE",
                        help=textwrap.dedent("""\
                        Build the final compiler with either full LTO (full) or ThinLTO (thin), which can
                        improve compile time performance.

                        See the two links below for more information.

                        https://llvm.org/docs/LinkTimeOptimization.html
                        https://clang.llvm.org/docs/ThinLTO.html

                        """),
                        type=str,
                        choices=['full', 'thin'])
    parser.add_argument("-m",
                        "--march",
                        metavar="ARCH",
                        help=textwrap.dedent("""\
                        Add -march=ARCH and -mtune=ARCH to CFLAGS to further optimize the toolchain for the
                        target host processor.

                        """),
                        type=str)
    parser.add_argument("-n",
                        "--no-update",
                        help=textwrap.dedent("""\
                        By default, the script always updates the LLVM repo before building. This prevents
                        that, which can be helpful during something like bisecting or manually managing the
                        repo to pin it to a particular revision.

                        """),
                        action="store_true")
    parser.add_argument("--no-ccache",
                        help=textwrap.dedent("""\
                        Don't enable LLVM_CCACHE_BUILD. Useful for benchmarking clean builds.

                        """),
                        action="store_true")
    parser.add_argument("-s",
                        "--shallow-clone",
                        help=textwrap.dedent("""\
                        Only fetch the required objects and omit history when cloning the LLVM repo. This
                        speeds up the initial clone, but may break updating to later revisions and thus
                        necessitate a re-clone in the future.

                        """),
                        action="store_true")
    parser.add_argument("-p",
                        "--projects",
                        help=textwrap.dedent("""\
                        Currently, the script only enables the clang, compiler-rt, and lld folders in LLVM. If
                        you would like to override this, you can use this parameter and supply a list that is
                        supported by LLVM_ENABLE_PROJECTS.

                        See step #5 here: https://llvm.org/docs/GettingStarted.html#getting-started-quickly-a-summary

                        Example: -p \"clang;lld;libcxx\"

                        """),
                        type=str,
                        default="clang;lld;compiler-rt")
    parser.add_argument("--pgo",
                        help=textwrap.dedent("""\
                        Build the final compiler with PGO, which can improve compile time performance.

                        See https://llvm.org/docs/HowToBuildWithPGO.html for more information.

                        """),
                        action="store_true")
    parser.add_argument("-t",
                        "--targets",
                        help=textwrap.dedent("""\
                        LLVM is multitargeted by default. Currently, this script only enables the arm32, aarch64,
                        mips, powerpc, and x86 backends because that's what the Linux kernel is currently concerned
                        with. If you would like to override this, you can use this parameter and supply a list that is
                        supported by LLVM_TARGETS_TO_BUILD: https://llvm.org/docs/CMake.html#llvm-specific-variables

                        Example: -t "AArch64;X86"

                        """),
                        type=str,
<<<<<<< HEAD
                        default="AArch64;ARM;PowerPC;X86")
=======
                        default="AArch64;ARM;Mips;PowerPC;X86")
    parser.add_argument("--use-good-revision",
                        help=textwrap.dedent("""\
                        By default, the script updates LLVM to the latest tip of tree revision, which may at times be
                        broken or not work right. With this option, it will checkout a known good revision of LLVM
                        that builds and works properly. If you use this option often, please remember to update the
                        script as the known good revision will change.

                        """),
                        action="store_true")
>>>>>>> 09bebfca
    return parser.parse_args()


def linker_test(cc, ld):
    """
    Test to see if the supplied ld value will work with cc -fuse=ld
    :param cc: A working C compiler to compile the test program
    :param ld: A linker to test -fuse=ld against
    :return: 0 if the linker supports -fuse=ld, 1 otherwise
    """
    echo = subprocess.Popen(['echo', 'int main() { return 0; }'],
                            stdout=subprocess.PIPE)
    return subprocess.run(
        [cc, '-fuse-ld=' + ld, '-o', '/dev/null', '-x', 'c', '-'],
        stdin=echo.stdout,
        stderr=subprocess.DEVNULL).returncode


def versioned_binaries(binary_name):
    """
    Returns a list of versioned binaries that may be used on Debian/Ubuntu
    :param binary_name: The name of the binary that we're checking for
    :return: List of versioned binaries
    """

    # There might be clang-6 to clang-10
    return ['%s-%s' % (binary_name, i) for i in range(10, 5, -1)]


def check_cc_ld_variables(root_folder):
    """
    Sets the cc, cxx, and ld variables, which will be passed to cmake
    :return: A tuple of valid cc, cxx, ld values that can be used to compile LLVM
    """
    utils.print_header("Checking CC and LD")
    cc, linker, ld = None, None, None
    # If the user specified a C compiler, get its full path
    if 'CC' in os.environ:
        cc = shutil.which(os.environ['CC'])
    # Otherwise, try to find one
    else:
        possible_compilers = versioned_binaries("clang") + ['clang', 'gcc']
        for compiler in possible_compilers:
            cc = shutil.which(compiler)
            if cc is not None:
                break
        if cc is None:
            raise RuntimeError(
                "Neither gcc nor clang could be found on your system!")

    # Evaluate if CC is a symlink. Certain packages of clang (like from
    # apt.llvm.org) symlink the clang++ binary to clang++-<version> in
    # /usr/bin, which then points to something like /usr/lib/llvm-<version/bin.
    # This won't be found by the dumb logic below and trying to parse and figure
    # out a heuristic for that is a lot more effort than just going into the
    # folder that clang is actually installed in and getting clang++ from there.
    cc = os.path.realpath(cc)
    cc_folder = os.path.dirname(cc)

    # If the user specified a C++ compiler, get its full path
    if 'CXX' in os.environ:
        cxx = shutil.which(os.environ['CXX'])
    # Otherwise, use the one where CC is
    else:
        if "clang" in cc:
            cxx = "clang++"
        else:
            cxx = "g++"
        cxx = shutil.which(cxx, path=cc_folder + ":" + os.environ['PATH'])
    cxx = cxx.strip()

    # If the user specified a linker
    if 'LD' in os.environ:
        # evaluate its full path with clang to avoid weird issues and check to
        # see if it will work with '-fuse-ld', which is what cmake will do. Doing
        # it now prevents a hard error later.
        ld = os.environ['LD']
        if "clang" in cc and clang_version(cc, root_folder) >= 30900:
            ld = shutil.which(ld)
        if linker_test(cc, ld):
            print("LD won't work with " + cc +
                  ", saving you from yourself by ignoring LD value")
            ld = None
    # If the user didn't specify a linker
    else:
        # and we're using clang, try to find the fastest one
        if "clang" in cc:
            possible_linkers = versioned_binaries("lld") + [
                'lld', 'gold', 'bfd'
            ]
            for linker in possible_linkers:
                # We want to find lld wherever the clang we are using is located
                ld = shutil.which("ld." + linker,
                                  path=cc_folder + ":" + os.environ['PATH'])
                if ld is not None:
                    break
            # If clang is older than 3.9, it won't accept absolute paths so we
            # need to just pass it the name (and modify PATH so that it is found properly)
            # https://github.com/llvm/llvm-project/commit/e43b7413597d8102a4412f9de41102e55f4f2ec9
            if clang_version(cc, root_folder) < 30900:
                os.environ['PATH'] = cc_folder + ":" + os.environ['PATH']
                ld = linker
        # and we're using gcc, try to use gold
        else:
            ld = "gold"
            if linker_test(cc, ld):
                ld = None

    # Print what binaries we are using to compile/link with so the user can
    # decide if that is proper or not
    print("CC: " + cc)
    print("CXX: " + cxx)
    if ld is not None:
        ld = ld.strip()
        ld_to_print = shutil.which("ld." + ld)
        if ld_to_print is None:
            ld_to_print = shutil.which(ld)
        print("LD: " + ld_to_print)

    return cc, cxx, ld


def check_dependencies():
    """
    Makes sure that the base dependencies of cmake, curl, git, and ninja are installed
    """
    utils.print_header("Checking dependencies")
    required_commands = ["cmake", "curl", "git", "ninja"]
    for command in required_commands:
        output = shutil.which(command)
        if output is None:
            raise RuntimeError(command +
                               " could not be found, please install it!")
        print(output)


def fetch_llvm_binutils(root_folder, update, ref, shallow=False):
    """
    Download llvm and binutils or update them if they exist
    :param root_folder: Working directory
    :param update: Boolean indicating whether sources need to be updated or not
    :param ref: The ref to checkout the monorepo to
    """
    p = root_folder.joinpath("llvm-project")
    if p.is_dir():
        if update:
            utils.print_header("Updating LLVM")
            subprocess.run(
                ["git", "-C", p.as_posix(), "fetch", "origin"], check=True)
            subprocess.run(
                ["git", "-C", p.as_posix(), "checkout", ref], check=True)
            local_ref = None
            try:
                local_ref = subprocess.check_output(
                    ["git", "-C",
                     p.as_posix(), "symbolic-ref", "-q",
                     "HEAD"]).decode("utf-8")
            except subprocess.CalledProcessError:
                # This is thrown when we're on a revision that cannot be mapped to a symbolic reference, like a tag
                # or a git hash. Swallow and move on with the rest of our business.
                pass
            if local_ref and local_ref.startswith("refs/heads/"):
                # This is a branch, pull from remote
                subprocess.run([
                    "git", "-C",
                    p.as_posix(), "pull", "origin",
                    local_ref.strip().replace("refs/heads/", ""), "--rebase"
                ],
                               check=True)
    else:
        extra_args = ("--depth", "1") if shallow else ()
        utils.print_header("Downloading LLVM")
        subprocess.run([
            "git", "clone", "-b", ref, *extra_args, "git://github.com/llvm/llvm-project",
            p.as_posix()
        ],
                       check=True)

    # One might wonder why we are downloading binutils in an LLVM build script :)
    # We need it for the LLVMgold plugin, which can be used for LTO with ld.gold,
    # which at the time of writing this, is how the Google Pixel 3 kernel is built
    # and linked.
    utils.download_binutils(root_folder)


def cleanup(build_folder, incremental):
    """
    Clean up and create the build folder
    :param build_folder: The build directory
    :param incremental: Whether the build is incremental or not.
    :return:
    """
    if not incremental and build_folder.is_dir():
        shutil.rmtree(build_folder.as_posix())
    build_folder.mkdir(parents=True, exist_ok=True)


def get_final_stage(args):
    """
    Gets the final stage number, which depends on PGO or a stage one only build
    :param args: The args variable generated by parse_parameters
    :return: The final stage number
    """
    if args.build_stage1_only:
        return 1
    elif args.pgo:
        return 3
    else:
        return 2


def should_install_toolchain(args, stage):
    """
    Returns true if the just built toolchain should be installed
    :param args: The args variable generated by parse_parameters
    :param stage: What stage we are at
    :return: True when the toolchain should be installed; see function comments for more details
    """
    # We shouldn't install the toolchain if we are not on the final stage
    if stage != get_final_stage(args):
        return False

    # We shouldn't install the toolchain if the user is only building stage 1 build
    # and they didn't explicitly request an install
    if args.build_stage1_only and not args.install_stage1_only:
        return False

    # Otherwise, we should install the toolchain to the install folder
    return True


def bootstrap_stage(args, stage):
    """
    Returns true if we are doing a multistage build and on stage 1
    :param args: The args variable generated by parse_parameters
    :param stage: What stage we are at
    :return: True if doing a multistage build  and on stage 1, false if not
    """
    return not args.build_stage1_only and stage == 1


def instrumented_stage(args, stage):
    """
    Returns true if we are using PGO and on stage 2
    :param args: The args variable generated by parse_parameters
    :param stage: What stage we are at
    :return: True if using PGO and on stage 2, false if not
    """
    return args.pgo and stage == 2


def base_cmake_defines(dirs):
    """
    Generate base cmake defines, which will always be present, regardless of
    user input and stage
    :param dirs: An instance of the Directories class with the paths to use
    :return: A set of defines
    """
    # yapf: disable
    defines = {
        # Objective-C Automatic Reference Counting (we don't use Objective-C)
        # https://clang.llvm.org/docs/AutomaticReferenceCounting.html
        'CLANG_ENABLE_ARCMT': 'OFF',
        # We don't (currently) use the static analyzer and it saves cycles
        # according to Chromium OS:
        # https://crrev.com/44702077cc9b5185fc21e99485ee4f0507722f82
        'CLANG_ENABLE_STATIC_ANALYZER': 'OFF',
        # We don't use the plugin system and it will remove unused symbols:
        # https://crbug.com/917404
        'CLANG_PLUGIN_SUPPORT': 'OFF',
	# Include polyhedral optimization support
	'LINK_POLLY_INTO_TOOLS': 'ON',
        # For LLVMgold.so, which is used for LTO with ld.gold
        'LLVM_BINUTILS_INCDIR': dirs.root_folder.joinpath(utils.current_binutils(), "include").as_posix(),
        # Don't build bindings; they are for other languages that the kernel does not use
        'LLVM_ENABLE_BINDINGS': 'OFF',
        # We need to enable LLVM plugin support so that LLVMgold.so is loadable
        'LLVM_ENABLE_PLUGINS': 'ON',
        # Don't build Ocaml documentation
        'LLVM_ENABLE_OCAMLDOC': 'OFF',
        # Removes system dependency on terminfo and almost every major clang provider turns this off
        'LLVM_ENABLE_TERMINFO': 'OFF',
        # Don't build clang-tools-extras to cut down on build targets (about 400 files or so)
        'LLVM_EXTERNAL_CLANG_TOOLS_EXTRA_SOURCE_DIR': '',
        # Don't include documentation build targets because it is available on the web
        'LLVM_INCLUDE_DOCS': 'OFF',
        # Don't include example build targets to save on cmake cycles
        'LLVM_INCLUDE_EXAMPLES': 'OFF',

    }
    # yapf: enable

    return defines


def get_stage1_binary(binary, dirs):
    """
    Generate a path from the stage 1 bin directory for the requested binary
    :param binary: Name of the binary
    :param dirs: An instance of the Directories class with the paths to use
    :return: A path suitable for a cmake define
    """
    return dirs.build_folder.joinpath("stage1", "bin", binary).as_posix()


def cc_ld_cmake_defines(dirs, env_vars, stage):
    """
    Generate compiler and linker cmake defines, which change depending on what
    stage we are at
    :param dirs: An instance of the Directories class with the paths to use
    :param env_vars: An instance of the EnvVars class with the compilers/linker to use
    :param stage: What stage we are at
    :return: A set of defines
    """
    defines = {}

    if stage == 1:
        ar = None
        cc = env_vars.cc
        clang_tblgen = None
        cxx = env_vars.cxx
        ld = env_vars.ld
        llvm_tblgen = None
        ranlib = None
    else:
        ar = get_stage1_binary("llvm-ar", dirs)
        cc = get_stage1_binary("clang", dirs)
        clang_tblgen = get_stage1_binary("clang-tblgen", dirs)
        cxx = get_stage1_binary("clang++", dirs)
        ld = get_stage1_binary("ld.lld", dirs)
        llvm_tblgen = get_stage1_binary("llvm-tblgen", dirs)
        ranlib = get_stage1_binary("llvm-ranlib", dirs)

    # Use llvm-ar for stage 2+ builds to avoid errors with bfd plugin
    # bfd plugin: LLVM gold plugin has failed to create LTO module: Unknown attribute kind (60) (Producer: 'LLVM9.0.0svn' Reader: 'LLVM 8.0.0')
    if ar:
        defines['CMAKE_AR'] = ar

    # The C compiler to use
    defines['CMAKE_C_COMPILER'] = cc

    if clang_tblgen:
        defines['CLANG_TABLEGEN'] = clang_tblgen

    # The C++ compiler to use
    defines['CMAKE_CXX_COMPILER'] = cxx

    # If we have a linker, use it
    if ld:
        defines['LLVM_USE_LINKER'] = ld

    if llvm_tblgen:
        defines['LLVM_TABLEGEN'] = llvm_tblgen

    # Use llvm-ranlib for stage 2+ builds
    if ranlib:
        defines['CMAKE_RANLIB'] = ranlib

    return defines


def project_target_cmake_defines(args, stage):
    """
    Generate project and target cmake defines, which change depending on what
    stage we are at
    :param args: The args variable generated by parse_parameters
    :param stage: What stage we are at
    :return: A set of defines
    """
    defines = {}

    if bootstrap_stage(args, stage):
        projects = "clang;lld"
        if args.pgo:
            projects += ';compiler-rt'
        targets = "host"
    else:
        if instrumented_stage(args, stage):
            projects = "clang;lld"
        else:
            projects = args.projects
        targets = args.targets

    # The projects to build
    defines['LLVM_ENABLE_PROJECTS'] = projects

    # The architectures to build backends for
    defines['LLVM_TARGETS_TO_BUILD'] = targets

    if "compiler-rt" in projects:
        # Don't build libfuzzer when compiler-rt is enabled, it invokes cmake again and we don't use it
        defines['COMPILER_RT_BUILD_LIBFUZZER'] = 'OFF'
        # We only use compiler-rt for the sanitizers, disable some extra stuff we don't need
        # Chromium OS also does this: https://crrev.com/c/1629950
        defines['COMPILER_RT_BUILD_BUILTINS'] = 'OFF'
        defines['COMPILER_RT_BUILD_CRT'] = 'OFF'
        defines['COMPILER_RT_BUILD_XRAY'] = 'OFF'
        # We don't need the sanitizers for the stage 1 bootstrap
        if bootstrap_stage(args, stage):
            defines['COMPILER_RT_BUILD_SANITIZERS'] = 'OFF'

    return defines


def stage_specific_cmake_defines(args, dirs, stage):
    """
    Generate other stage specific defines
    :param args: The args variable generated by parse_parameters
    :param dirs: An instance of the Directories class with the paths to use
    :param stage: What stage we are at
    :return: A set of defines
    """
    defines = {}

    # Use ccache for the stage 1 build as it will usually be done with a consistent
    # compiler and won't need a full rebuild very often
    if stage == 1 and not args.no_ccache and shutil.which("ccache"):
        defines['LLVM_CCACHE_BUILD'] = 'ON'

    if bootstrap_stage(args, stage):
        # Based on clang/cmake/caches/Apple-stage1.cmake
        defines['CMAKE_BUILD_TYPE'] = 'Release'
        defines['LLVM_ENABLE_BACKTRACES'] = 'OFF'
        defines['LLVM_ENABLE_WARNINGS'] = 'OFF'
        defines['LLVM_INCLUDE_TESTS'] = 'OFF'
        defines['LLVM_INCLUDE_UTILS'] = 'OFF'
    else:
        # https://llvm.org/docs/CMake.html#frequently-used-cmake-variables
        defines['CMAKE_BUILD_TYPE'] = args.build_type

        # We don't care about warnings if we are building a release build
        if args.build_type == "Release":
            defines['LLVM_ENABLE_WARNINGS'] = 'OFF'

        # Build with assertions enabled if requested (will slow down compilation
        # so it is not on by default)
        if args.assertions:
            defines['LLVM_ENABLE_ASSERTIONS'] = 'ON'

        # Where the toolchain should be installed
        defines['CMAKE_INSTALL_PREFIX'] = dirs.install_folder.as_posix()

        # Build with instrumentation if we are using PGO and on stage 2
        if instrumented_stage(args, stage):
            defines['LLVM_BUILD_INSTRUMENTED'] = 'IR'
            defines['LLVM_BUILD_RUNTIME'] = 'OFF'

        # If we are at the final stage, use PGO/Thin LTO if requested
        if stage == get_final_stage(args):
            if args.pgo:
                defines['LLVM_PROFDATA_FILE'] = dirs.build_folder.joinpath(
                    "profdata.prof").as_posix()
            if args.lto:
                defines['LLVM_ENABLE_LTO'] = args.lto.capitalize()

    return defines


def build_cmake_defines(args, dirs, env_vars, stage):
    """
    Generate cmake defines
    :param args: The args variable generated by parse_parameters
    :param dirs: An instance of the Directories class with the paths to use
    :param env_vars: An instance of the EnvVars class with the compilers/linker to use
    :param stage: What stage we are at
    :return: A set of defines
    """

    # Get base defines, which don't depend on any user inputs
    defines = base_cmake_defines(dirs)

    # Add compiler/linker defines, which change based on stage
    defines.update(cc_ld_cmake_defines(dirs, env_vars, stage))

    # Add project and target defines, which change based on stage
    defines.update(project_target_cmake_defines(args, stage))

    # Add other stage specific defines
    defines.update(stage_specific_cmake_defines(args, dirs, stage))

    # Add {-march,-mtune} flags if the user wants them
    if args.march:
<<<<<<< HEAD
        defines['CMAKE_C_FLAGS'] = '-march=%s -mtune=%s' % (args.march, args.march)
        defines['CMAKE_CXX_FLAGS'] = '-march=%s -mtune=%s' % (args.march, args.march)
=======
        defines['CMAKE_C_FLAGS'] = '-march=%s -mtune=%s' % (args.march,
                                                            args.march)
        defines['CMAKE_CXX_FLAGS'] = '-march=%s -mtune=%s' % (args.march,
                                                              args.march)
>>>>>>> 09bebfca

    # Add the vendor string if necessary
    if args.clang_vendor:
        defines['CLANG_VENDOR'] = args.clang_vendor

    return defines


def invoke_cmake(args, dirs, env_vars, stage):
    """
    Invoke cmake to generate the build files
    :param args: The args variable generated by parse_parameters
    :param dirs: An instance of the Directories class with the paths to use
    :param env_vars: An instance of the EnvVars class with the compilers/linker to use
    :param stage: What stage we are at
    :return:
    """
    # Add the defines, point them to our build folder, and invoke cmake
    cmake = ['cmake', '-G', 'Ninja', '-Wno-dev']
    defines = build_cmake_defines(args, dirs, env_vars, stage)
    for key in defines:
        newdef = '-D' + key + '=' + defines[key]
        cmake += [newdef]
    cmake += [dirs.root_folder.joinpath("llvm-project", "llvm").as_posix()]

    cwd = dirs.build_folder.joinpath("stage%d" % stage).as_posix()

    utils.print_header("Configuring LLVM stage %d" % stage)

    subprocess.run(cmake, check=True, cwd=cwd)


def print_install_info(install_folder):
    """
    Prints out where the LLVM toolchain is installed and how to add to PATH
    :param install_folder: Where the LLVM toolchain is installed
    :return:
    """
    bin_folder = install_folder.joinpath("bin").as_posix()
    print("\nLLVM toolchain installed to: %s" % install_folder.as_posix())
    print("\nTo use, either run:\n")
    print("    $ export PATH=%s:${PATH}\n" % bin_folder)
    print("or add:\n")
    print("    PATH=%s:${PATH}\n" % bin_folder)
    print("to the command you want to use this toolchain.\n")


def invoke_ninja(args, dirs, stage):
    """
    Invoke ninja to run the actual build
    :param args: The args variable generated by parse_parameters
    :param dirs: An instance of the Directories class with the paths to use
    :param stage: The current stage we're building
    :return:
    """
    utils.print_header("Building LLVM stage %d" % stage)

    build_folder = dirs.build_folder.joinpath("stage%d" % stage)

    install_folder = None
    if should_install_toolchain(args, stage):
        install_folder = dirs.install_folder
    elif stage == 1 and args.build_stage1_only and not args.install_stage1_only:
        install_folder = build_folder

    build_folder = build_folder.as_posix()

    time_started = time.time()

    subprocess.run('ninja', check=True, cwd=build_folder)

    if args.check_targets and stage == get_final_stage(args):
        subprocess.run(['ninja'] +
                       ['check-%s' % s for s in args.check_targets],
                       check=True,
                       cwd=build_folder)

    print()
    print("LLVM build duration: " +
          str(datetime.timedelta(seconds=int(time.time() - time_started))))

    if should_install_toolchain(args, stage):
        subprocess.run(['ninja', 'install'],
                       check=True,
                       cwd=build_folder,
                       stdout=subprocess.DEVNULL,
                       stderr=subprocess.DEVNULL)

        utils.create_gitignore(install_folder)

    if install_folder is not None:
        print_install_info(install_folder)


def generate_pgo_profiles(args, dirs):
    """
    Build a set of kernels across a few architectures to generate PGO profiles
    :param args: The args variable generated by parse_parameters
    :param dirs: An instance of the Directories class with the paths to use
    :return:
    """

    utils.print_header("Building PGO profiles")

    # Run kernel/build.sh
    subprocess.run([
        dirs.root_folder.joinpath("kernel", "build.sh"), '-b',
        dirs.build_folder, '-t', args.targets
    ],
                   check=True,
                   cwd=dirs.build_folder.as_posix())

    # Combine profiles
    subprocess.run([
        dirs.build_folder.joinpath("stage1", "bin", "llvm-profdata"), "merge",
        "-output=%s" % dirs.build_folder.joinpath("profdata.prof").as_posix()
    ] + glob.glob(
        dirs.build_folder.joinpath("stage2", "profiles",
                                   "*.profraw").as_posix()),
                   check=True)


def do_multistage_build(args, dirs, env_vars):
    stages = [1]

    if not args.build_stage1_only:
        stages += [2]
        if args.pgo:
            stages += [3]

    for stage in stages:
        dirs.build_folder.joinpath("stage%d" % stage).mkdir(parents=True,
                                                            exist_ok=True)
        invoke_cmake(args, dirs, env_vars, stage)
        invoke_ninja(args, dirs, stage)
        # Build profiles after stage 2 when using PGO
        if instrumented_stage(args, stage):
            generate_pgo_profiles(args, dirs)


def main():
    root_folder = pathlib.Path(__file__).resolve().parent

    args = parse_parameters(root_folder)

    build_folder = pathlib.Path(args.build_folder)
    if not build_folder.is_absolute():
        build_folder = root_folder.joinpath(build_folder)

    install_folder = pathlib.Path(args.install_folder)
    if not install_folder.is_absolute():
        install_folder = root_folder.joinpath(install_folder)

    env_vars = EnvVars(*check_cc_ld_variables(root_folder))
    check_dependencies()
<<<<<<< HEAD
    fetch_llvm_binutils(root_folder, not args.no_pull, args.branch, args.shallow_clone)
=======
    if args.use_good_revision:
        ref = GOOD_REVISION
    else:
        ref = args.branch
    fetch_llvm_binutils(root_folder, not args.no_update, ref)
>>>>>>> 09bebfca
    cleanup(build_folder, args.incremental)
    dirs = Directories(build_folder, install_folder, root_folder)
    do_multistage_build(args, dirs, env_vars)


if __name__ == '__main__':
    main()<|MERGE_RESOLUTION|>--- conflicted
+++ resolved
@@ -238,9 +238,6 @@
 
                         """),
                         type=str,
-<<<<<<< HEAD
-                        default="AArch64;ARM;PowerPC;X86")
-=======
                         default="AArch64;ARM;Mips;PowerPC;X86")
     parser.add_argument("--use-good-revision",
                         help=textwrap.dedent("""\
@@ -251,7 +248,6 @@
 
                         """),
                         action="store_true")
->>>>>>> 09bebfca
     return parser.parse_args()
 
 
@@ -734,15 +730,10 @@
 
     # Add {-march,-mtune} flags if the user wants them
     if args.march:
-<<<<<<< HEAD
-        defines['CMAKE_C_FLAGS'] = '-march=%s -mtune=%s' % (args.march, args.march)
-        defines['CMAKE_CXX_FLAGS'] = '-march=%s -mtune=%s' % (args.march, args.march)
-=======
         defines['CMAKE_C_FLAGS'] = '-march=%s -mtune=%s' % (args.march,
                                                             args.march)
         defines['CMAKE_CXX_FLAGS'] = '-march=%s -mtune=%s' % (args.march,
                                                               args.march)
->>>>>>> 09bebfca
 
     # Add the vendor string if necessary
     if args.clang_vendor:
@@ -898,15 +889,11 @@
 
     env_vars = EnvVars(*check_cc_ld_variables(root_folder))
     check_dependencies()
-<<<<<<< HEAD
-    fetch_llvm_binutils(root_folder, not args.no_pull, args.branch, args.shallow_clone)
-=======
     if args.use_good_revision:
         ref = GOOD_REVISION
     else:
         ref = args.branch
-    fetch_llvm_binutils(root_folder, not args.no_update, ref)
->>>>>>> 09bebfca
+    fetch_llvm_binutils(root_folder, not args.no_update, ref, args.shallow_clone)
     cleanup(build_folder, args.incremental)
     dirs = Directories(build_folder, install_folder, root_folder)
     do_multistage_build(args, dirs, env_vars)
